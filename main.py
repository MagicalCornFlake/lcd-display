--- conflicted
+++ resolved
@@ -17,11 +17,7 @@
     from modules.console_simulation import DummyGPIO as GPIO, DummyLCD as CharLCD
 
 # Local application imports
-<<<<<<< HEAD
-from modules import util, systemp, NUM_COLUMNS, SENSOR_PIN
-=======
-from modules import util, NUM_ROWS, NUM_COLUMNS, SENSOR_PIN
->>>>>>> 326a4244
+from modules import util, systemp, NUM_ROWS, NUM_COLUMNS, SENSOR_PIN
 
 
 TIME_PER_PAGE = 5  # seconds
@@ -131,13 +127,8 @@
     # Define custom character at location 0 with the above bitmap
     lcd.create_char(0, degree_sign)
     # file_manager.log("LCD display initialised successfully!")
-<<<<<<< HEAD
+    scroll_text_thread = threading.Thread(target=util.scroll_text, args=[lcd])
     update_info_thread = threading.Thread(target=update_display_info, args=[lcd, adafruit])
-    scroll_text_thread = threading.Thread(target=util.scroll_text, args=[lcd])
-=======
-    scroll_text_thread = threading.Thread(target=util.scroll_text, args=[lcd, TITLE_TEXT])
-    update_info_thread = threading.Thread(target=update_display_info, args=[lcd, adafruit])
->>>>>>> 326a4244
 
     # When the user presses Ctrl+C (SIGIGN), Python interprets this as KeyboardInterrupt.
     # This is favourable as it can be caught in the code below (line 118).
